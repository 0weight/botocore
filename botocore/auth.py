--- conflicted
+++ resolved
@@ -318,12 +318,8 @@
             if headers[name] != None:
                 # TODO: move hardcoded prefix to provider
                 if lk.startswith('x-amz-'):
-<<<<<<< HEAD
-                    custom_headers[lk] = value.strip()
-=======
                     custom_headers[lk] = ','.join(v.strip() for v in
                                                    headers.get_all(key))
->>>>>>> d889d8b3
         sorted_header_keys = sorted(custom_headers.keys())
         hoi = []
         for key in sorted_header_keys:
