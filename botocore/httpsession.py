import os.path
import logging
import socket
from base64 import b64encode

from urllib3 import PoolManager, ProxyManager, proxy_from_url, Timeout
from urllib3.util.retry import Retry
from urllib3.util.ssl_ import (
    ssl, OP_NO_SSLv2, OP_NO_SSLv3, OP_NO_COMPRESSION, DEFAULT_CIPHERS,
)
from urllib3.exceptions import SSLError as URLLib3SSLError
from urllib3.exceptions import ReadTimeoutError as URLLib3ReadTimeoutError
from urllib3.exceptions import ConnectTimeoutError as URLLib3ConnectTimeoutError
from urllib3.exceptions import NewConnectionError, ProtocolError, ProxyError
try:
    # Always import the original SSLContext, even if it has been patched
    from urllib3.contrib.pyopenssl import orig_util_SSLContext as SSLContext
except ImportError:
    from urllib3.util.ssl_ import SSLContext

import botocore.awsrequest
from botocore.vendored import six
from botocore.vendored.six.moves.urllib_parse import unquote
from botocore.compat import filter_ssl_warnings, urlparse
from botocore.exceptions import (
    ConnectionClosedError, EndpointConnectionError, HTTPClientError,
    ReadTimeoutError, ProxyConnectionError, ConnectTimeoutError, SSLError
)

filter_ssl_warnings()
logger = logging.getLogger(__name__)
DEFAULT_TIMEOUT = 60
MAX_POOL_CONNECTIONS = 10
DEFAULT_CA_BUNDLE = os.path.join(os.path.dirname(__file__), 'cacert.pem')

try:
    from certifi import where
except ImportError:
    def where():
        return DEFAULT_CA_BUNDLE


def get_cert_path(verify):
    if verify is not True:
        return verify

    return where()


def create_urllib3_context(ssl_version=None, cert_reqs=None,
                           options=None, ciphers=None):
    """ This function is a vendored version of the same function in urllib3

        We vendor this function to ensure that the SSL contexts we construct
        always use the std lib SSLContext instead of pyopenssl.
    """
    context = SSLContext(ssl_version or ssl.PROTOCOL_SSLv23)

    # Setting the default here, as we may have no ssl module on import
    cert_reqs = ssl.CERT_REQUIRED if cert_reqs is None else cert_reqs

    if options is None:
        options = 0
        # SSLv2 is easily broken and is considered harmful and dangerous
        options |= OP_NO_SSLv2
        # SSLv3 has several problems and is now dangerous
        options |= OP_NO_SSLv3
        # Disable compression to prevent CRIME attacks for OpenSSL 1.0+
        # (issue urllib3#309)
        options |= OP_NO_COMPRESSION

    context.options |= options

    if getattr(context, 'supports_set_ciphers', True):
        # Platform-specific: Python 2.6
        context.set_ciphers(ciphers or DEFAULT_CIPHERS)

    context.verify_mode = cert_reqs
    if getattr(context, 'check_hostname', None) is not None:
        # Platform-specific: Python 3.2
        # We do our own verification, including fingerprints and alternative
        # hostnames. So disable it here
        context.check_hostname = False
    return context


class ProxyConfiguration(object):
    """Represents a proxy configuration dictionary.

    This class represents a proxy configuration dictionary and provides utility
    functions to retreive well structured proxy urls and proxy headers from the
    proxy configuration dictionary.
    """
    def __init__(self, proxies=None):
        if proxies is None:
            proxies = {}
        self._proxies = proxies

    def proxy_url_for(self, url):
        """Retrieves the corresponding proxy url for a given url. """
        parsed_url = urlparse(url)
        proxy = self._proxies.get(parsed_url.scheme)
        if proxy:
            proxy = self._fix_proxy_url(proxy)
        return proxy

<<<<<<< HEAD
    def proxy_headers_for(self, url, proxy_url):
        """Retrirves the corresponding proxy headers for a given proxy url. """
=======
    def proxy_headers_for(self, proxy_url):
        """Retrieves the corresponding proxy headers for a given proxy url. """
>>>>>>> c1684863
        headers = {}
        username, password = self._get_auth_from_url(proxy_url)
        if username and password:
            basic_auth = self._construct_basic_auth(username, password)
            headers['Proxy-Authorization'] = basic_auth
        headers['Host'] = self._get_host_from_url(url)
        return headers

    def _fix_proxy_url(self, proxy_url):
        if proxy_url.startswith('http:') or proxy_url.startswith('https:'):
            return proxy_url
        elif proxy_url.startswith('//'):
            return 'http:' + proxy_url
        else:
            return 'http://' + proxy_url

    def _construct_basic_auth(self, username, password):
        auth_str = '{0}:{1}'.format(username, password)
        encoded_str = b64encode(auth_str.encode('ascii')).strip().decode()
        return 'Basic {0}'.format(encoded_str)

    def _get_auth_from_url(self, url):
        parsed_url = urlparse(url)
        try:
            return unquote(parsed_url.username), unquote(parsed_url.password)
        except (AttributeError, TypeError):
            return None, None

    def _get_host_from_url(self, url):
        parsed_url = urlparse(url)
        return parsed_url.netloc


class URLLib3Session(object):
    """A basic HTTP client that supports connection pooling and proxies.

    This class is inspired by requests.adapters.HTTPAdapter, but has been
    boiled down to meet the use cases needed by botocore. For the most part
    this classes matches the functionality of HTTPAdapter in requests v2.7.0
    (the same as our vendored version). The only major difference of note is
    that we currently do not support sending chunked requests. While requests
    v2.7.0 implemented this themselves, later version urllib3 support this
    directly via a flag to urlopen so enabling it if needed should be trivial.
    """
    def __init__(self,
                 verify=True,
                 proxies=None,
                 timeout=None,
                 max_pool_connections=MAX_POOL_CONNECTIONS,
                 socket_options=None,
                 client_cert=None,
    ):
        self._verify = verify
        self._proxy_config = ProxyConfiguration(proxies=proxies)
        self._pool_classes_by_scheme = {
            'http': botocore.awsrequest.AWSHTTPConnectionPool,
            'https': botocore.awsrequest.AWSHTTPSConnectionPool,
        }
        if timeout is None:
            timeout = DEFAULT_TIMEOUT
        if not isinstance(timeout, (int, float)):
            timeout = Timeout(connect=timeout[0], read=timeout[1])

        self._cert_file = None
        self._key_file = None
        if isinstance(client_cert, str):
            self._cert_file = client_cert
        elif isinstance(client_cert, tuple):
            self._cert_file, self._key_file = client_cert

        self._timeout = timeout
        self._max_pool_connections = max_pool_connections
        self._socket_options = socket_options
        if socket_options is None:
            self._socket_options = []
        self._proxy_managers = {}
        self._manager = PoolManager(**self._get_pool_manager_kwargs())
        self._manager.pool_classes_by_scheme = self._pool_classes_by_scheme

    def _get_pool_manager_kwargs(self, **extra_kwargs):
        pool_manager_kwargs = {
            'strict': True,
            'timeout': self._timeout,
            'maxsize': self._max_pool_connections,
            'ssl_context': self._get_ssl_context(),
            'socket_options': self._socket_options,
            'cert_file': self._cert_file,
            'key_file': self._key_file,
        }
        pool_manager_kwargs.update(**extra_kwargs)
        return pool_manager_kwargs

    def _get_ssl_context(self):
        return create_urllib3_context()

    def _get_proxy_manager(self, url, proxy_url):
        if proxy_url not in self._proxy_managers:
            proxy_headers = self._proxy_config.proxy_headers_for(url, proxy_url)
            proxy_manager_kwargs = self._get_pool_manager_kwargs(
                proxy_headers=proxy_headers)
            proxy_manager = proxy_from_url(proxy_url, **proxy_manager_kwargs)
            proxy_manager.pool_classes_by_scheme = self._pool_classes_by_scheme
            self._proxy_managers[proxy_url] = proxy_manager

        return self._proxy_managers[proxy_url]

    def _path_url(self, url):
        parsed_url = urlparse(url)
        path = parsed_url.path
        if not path:
            path = '/'
        if parsed_url.query:
            path = path + '?' + parsed_url.query
        return path

    def _setup_ssl_cert(self, conn, url, verify):
        if url.lower().startswith('https') and verify:
            conn.cert_reqs = 'CERT_REQUIRED'
            conn.ca_certs = get_cert_path(verify)
        else:
            conn.cert_reqs = 'CERT_NONE'
            conn.ca_certs = None

    def _get_connection_manager(self, url, proxy_url=None):
        if proxy_url:
            manager = self._get_proxy_manager(url, proxy_url)
        else:
            manager = self._manager
        return manager

    def _get_request_target(self, url, proxy_url):
        if proxy_url and url.startswith('http:'):
            # HTTP proxies expect the request_target to be the absolute url to
            # know which host to establish a connection to
            return url
        else:
            # otherwise just set the request target to the url path
            return self._path_url(url)

    def _chunked(self, headers):
        return headers.get('Transfer-Encoding', '') == 'chunked'

    def send(self, request):
        try:
            proxy_url = self._proxy_config.proxy_url_for(request.url)
            manager = self._get_connection_manager(request.url, proxy_url)
            conn = manager.connection_from_url(request.url)
            self._setup_ssl_cert(conn, request.url, self._verify)

            request_target = self._get_request_target(request.url, proxy_url)
            urllib_response = conn.urlopen(
                method=request.method,
                url=request_target,
                body=request.body,
                headers=request.headers,
                retries=Retry(False),
                assert_same_host=False,
                preload_content=False,
                decode_content=False,
                chunked=self._chunked(request.headers),
            )

            http_response = botocore.awsrequest.AWSResponse(
                request.url,
                urllib_response.status,
                urllib_response.headers,
                urllib_response,
            )

            if not request.stream_output:
                # Cause the raw stream to be exhausted immediately. We do it
                # this way instead of using preload_content because
                # preload_content will never buffer chunked responses
                http_response.content

            return http_response
        except URLLib3SSLError as e:
            raise SSLError(endpoint_url=request.url, error=e)
        except (NewConnectionError, socket.gaierror) as e:
            raise EndpointConnectionError(endpoint_url=request.url, error=e)
        except ProxyError as e:
            raise ProxyConnectionError(proxy_url=proxy_url, error=e)
        except URLLib3ConnectTimeoutError as e:
            raise ConnectTimeoutError(endpoint_url=request.url, error=e)
        except URLLib3ReadTimeoutError as e:
            raise ReadTimeoutError(endpoint_url=request.url, error=e)
        except ProtocolError as e:
            raise ConnectionClosedError(
                error=e,
                request=request,
                endpoint_url=request.url
            )
        except Exception as e:
            message = 'Exception received when sending urllib3 HTTP request'
            logger.debug(message, exc_info=True)
            raise HTTPClientError(error=e)<|MERGE_RESOLUTION|>--- conflicted
+++ resolved
@@ -104,13 +104,9 @@
             proxy = self._fix_proxy_url(proxy)
         return proxy
 
-<<<<<<< HEAD
+
     def proxy_headers_for(self, url, proxy_url):
         """Retrirves the corresponding proxy headers for a given proxy url. """
-=======
-    def proxy_headers_for(self, proxy_url):
-        """Retrieves the corresponding proxy headers for a given proxy url. """
->>>>>>> c1684863
         headers = {}
         username, password = self._get_auth_from_url(proxy_url)
         if username and password:
