# Copyright 2015 Amazon.com, Inc. or its affiliates. All Rights Reserved.
#
# Licensed under the Apache License, Version 2.0 (the "License"). You
# may not use this file except in compliance with the License. A copy of
# the License is located at
#
# http://aws.amazon.com/apache2.0/
#
# or in the "license" file accompanying this file. This file is
# distributed on an "AS IS" BASIS, WITHOUT WARRANTIES OR CONDITIONS OF
# ANY KIND, either express or implied. See the License for the specific
# language governing permissions and limitations under the License.
import inspect

from botocore.docs.example import (
    RequestExampleDocumenter,
    ResponseExampleDocumenter,
)
from botocore.docs.params import (
    RequestParamsDocumenter,
    ResponseParamsDocumenter,
)

AWS_DOC_BASE = 'https://docs.aws.amazon.com/goto/WebAPI'


def get_instance_public_methods(instance):
    """Retrieves an objects public methods

    :param instance: The instance of the class to inspect
    :rtype: dict
    :returns: A dictionary that represents an instance's methods where
        the keys are the name of the methods and the
        values are the handler to the method.
    """
    instance_members = inspect.getmembers(instance)
    instance_methods = {}
    for name, member in instance_members:
        if not name.startswith('_'):
            if inspect.ismethod(member):
                instance_methods[name] = member
    return instance_methods


def document_model_driven_signature(
    section, name, operation_model, include=None, exclude=None
):
    """Documents the signature of a model-driven method

    :param section: The section to write the documentation to.

    :param name: The name of the method

    :param operation_model: The operation model for the method

    :type include: Dictionary where keys are parameter names and
        values are the shapes of the parameter names.
    :param include: The parameter shapes to include in the documentation.

    :type exclude: List of the names of the parameters to exclude.
    :param exclude: The names of the parameters to exclude from
        documentation.
    """
    params = {}
    if operation_model.input_shape:
        params = operation_model.input_shape.members

    parameter_names = list(params.keys())

    if include is not None:
        for member in include:
            parameter_names.append(member.name)

    if exclude is not None:
        for member in exclude:
            if member in parameter_names:
                parameter_names.remove(member)

    signature_params = ''
    if parameter_names:
        signature_params = '**kwargs'
    section.style.start_sphinx_py_method(name, signature_params)


def document_custom_signature(
    section, name, method, include=None, exclude=None
):
    """Documents the signature of a custom method

    :param section: The section to write the documentation to.

    :param name: The name of the method

    :param method: The handle to the method being documented

    :type include: Dictionary where keys are parameter names and
        values are the shapes of the parameter names.
    :param include: The parameter shapes to include in the documentation.

    :type exclude: List of the names of the parameters to exclude.
    :param exclude: The names of the parameters to exclude from
        documentation.
    """
<<<<<<< HEAD
    signature_params = str(inspect.signature(method))
=======
    argspec = inspect.getfullargspec(method)
    signature_params = inspect.formatargspec(
        args=argspec.args[1:],
        varargs=argspec.varargs,
        varkw=argspec.varkw,
        defaults=argspec.defaults,
    )
>>>>>>> 098cc255
    signature_params = signature_params.lstrip('(')
    signature_params = signature_params.rstrip(')')
    section.style.start_sphinx_py_method(name, signature_params)


def document_custom_method(section, method_name, method):
    """Documents a non-data driven method

    :param section: The section to write the documentation to.

    :param method_name: The name of the method

    :param method: The handle to the method being documented
    """
    document_custom_signature(section, method_name, method)
    method_intro_section = section.add_new_section('method-intro')
    method_intro_section.writeln('')
    doc_string = inspect.getdoc(method)
    if doc_string is not None:
        method_intro_section.style.write_py_doc_string(doc_string)


def document_model_driven_method(
    section,
    method_name,
    operation_model,
    event_emitter,
    method_description=None,
    example_prefix=None,
    include_input=None,
    include_output=None,
    exclude_input=None,
    exclude_output=None,
    document_output=True,
    include_signature=True,
):
    """Documents an individual method

    :param section: The section to write to

    :param method_name: The name of the method

    :param operation_model: The model of the operation

    :param event_emitter: The event emitter to use to emit events

    :param example_prefix: The prefix to use in the method example.

    :type include_input: Dictionary where keys are parameter names and
        values are the shapes of the parameter names.
    :param include_input: The parameter shapes to include in the
        input documentation.

    :type include_output: Dictionary where keys are parameter names and
        values are the shapes of the parameter names.
    :param include_input: The parameter shapes to include in the
        output documentation.

    :type exclude_input: List of the names of the parameters to exclude.
    :param exclude_input: The names of the parameters to exclude from
        input documentation.

    :type exclude_output: List of the names of the parameters to exclude.
    :param exclude_input: The names of the parameters to exclude from
        output documentation.

    :param document_output: A boolean flag to indicate whether to
        document the output.

    :param include_signature: Whether or not to include the signature.
        It is useful for generating docstrings.
    """
    # Add the signature if specified.
    if include_signature:
        document_model_driven_signature(
            section,
            method_name,
            operation_model,
            include=include_input,
            exclude=exclude_input,
        )

    # Add the description for the method.
    method_intro_section = section.add_new_section('method-intro')
    method_intro_section.include_doc_string(method_description)
    if operation_model.deprecated:
        method_intro_section.style.start_danger()
        method_intro_section.writeln(
            'This operation is deprecated and may not function as '
            'expected. This operation should not be used going forward '
            'and is only kept for the purpose of backwards compatiblity.'
        )
        method_intro_section.style.end_danger()
    service_uid = operation_model.service_model.metadata.get('uid')
    if service_uid is not None:
        method_intro_section.style.new_paragraph()
        method_intro_section.write("See also: ")
        link = f"{AWS_DOC_BASE}/{service_uid}/{operation_model.name}"
        method_intro_section.style.external_link(
            title="AWS API Documentation", link=link
        )
        method_intro_section.writeln('')

    # Add the example section.
    example_section = section.add_new_section('example')
    example_section.style.new_paragraph()
    example_section.style.bold('Request Syntax')

    context = {
        'special_shape_types': {
            'streaming_input_shape': operation_model.get_streaming_input(),
            'streaming_output_shape': operation_model.get_streaming_output(),
            'eventstream_output_shape': operation_model.get_event_stream_output(),
        },
    }

    if operation_model.input_shape:
        RequestExampleDocumenter(
            service_name=operation_model.service_model.service_name,
            operation_name=operation_model.name,
            event_emitter=event_emitter,
            context=context,
        ).document_example(
            example_section,
            operation_model.input_shape,
            prefix=example_prefix,
            include=include_input,
            exclude=exclude_input,
        )
    else:
        example_section.style.new_paragraph()
        example_section.style.start_codeblock()
        example_section.write(example_prefix + '()')

    # Add the request parameter documentation.
    request_params_section = section.add_new_section('request-params')
    if operation_model.input_shape:
        RequestParamsDocumenter(
            service_name=operation_model.service_model.service_name,
            operation_name=operation_model.name,
            event_emitter=event_emitter,
            context=context,
        ).document_params(
            request_params_section,
            operation_model.input_shape,
            include=include_input,
            exclude=exclude_input,
        )

    # Add the return value documentation
    return_section = section.add_new_section('return')
    return_section.style.new_line()
    if operation_model.output_shape is not None and document_output:
        return_section.write(':rtype: dict')
        return_section.style.new_line()
        return_section.write(':returns: ')
        return_section.style.indent()
        return_section.style.new_line()

        # If the operation is an event stream, describe the tagged union
        event_stream_output = operation_model.get_event_stream_output()
        if event_stream_output:
            event_section = return_section.add_new_section('event-stream')
            event_section.style.new_paragraph()
            event_section.write(
                'The response of this operation contains an '
                ':class:`.EventStream` member. When iterated the '
                ':class:`.EventStream` will yield events based on the '
                'structure below, where only one of the top level keys '
                'will be present for any given event.'
            )
            event_section.style.new_line()

        # Add an example return value
        return_example_section = return_section.add_new_section('example')
        return_example_section.style.new_line()
        return_example_section.style.bold('Response Syntax')
        return_example_section.style.new_paragraph()
        ResponseExampleDocumenter(
            service_name=operation_model.service_model.service_name,
            operation_name=operation_model.name,
            event_emitter=event_emitter,
            context=context,
        ).document_example(
            return_example_section,
            operation_model.output_shape,
            include=include_output,
            exclude=exclude_output,
        )

        # Add a description for the return value
        return_description_section = return_section.add_new_section(
            'description'
        )
        return_description_section.style.new_line()
        return_description_section.style.bold('Response Structure')
        return_description_section.style.new_paragraph()
        ResponseParamsDocumenter(
            service_name=operation_model.service_model.service_name,
            operation_name=operation_model.name,
            event_emitter=event_emitter,
            context=context,
        ).document_params(
            return_description_section,
            operation_model.output_shape,
            include=include_output,
            exclude=exclude_output,
        )
    else:
        return_section.write(':returns: None')<|MERGE_RESOLUTION|>--- conflicted
+++ resolved
@@ -101,17 +101,7 @@
     :param exclude: The names of the parameters to exclude from
         documentation.
     """
-<<<<<<< HEAD
     signature_params = str(inspect.signature(method))
-=======
-    argspec = inspect.getfullargspec(method)
-    signature_params = inspect.formatargspec(
-        args=argspec.args[1:],
-        varargs=argspec.varargs,
-        varkw=argspec.varkw,
-        defaults=argspec.defaults,
-    )
->>>>>>> 098cc255
     signature_params = signature_params.lstrip('(')
     signature_params = signature_params.rstrip(')')
     section.style.start_sphinx_py_method(name, signature_params)
